--- conflicted
+++ resolved
@@ -4,11 +4,7 @@
 
   <groupId>edu.brown.cs.burlap</groupId>
   <artifactId>burlap</artifactId>
-<<<<<<< HEAD
-  <version>2.1.2</version>
-=======
   <version>3.0.0</version>
->>>>>>> 5394ccbe
   <packaging>jar</packaging>
 
   <properties>
