--- conflicted
+++ resolved
@@ -1,36 +1,15 @@
 package burlap.behavior.singleagent.vfa.common;
 
-import burlap.behavior.policy.Policy;
-import burlap.behavior.policy.RandomPolicy;
-import burlap.behavior.singleagent.EpisodeAnalysis;
 import burlap.behavior.singleagent.vfa.*;
-<<<<<<< HEAD
-import burlap.behavior.singleagent.vfa.cmac.CMACFeatureDatabase;
-import burlap.debugtools.MyTimer;
-import burlap.domain.singleagent.lunarlander.LunarLanderDomain;
-import burlap.domain.singleagent.lunarlander.LunarLanderRF;
-import burlap.domain.singleagent.lunarlander.LunarLanderTF;
-import burlap.oomdp.auxiliary.common.NullTermination;
-import burlap.oomdp.core.Domain;
-import burlap.oomdp.core.TerminalFunction;
-=======
 import burlap.oomdp.core.AbstractGroundedAction;
->>>>>>> 6897df58
 import burlap.oomdp.core.states.State;
-import burlap.oomdp.singleagent.Action;
 import burlap.oomdp.singleagent.GroundedAction;
-import burlap.oomdp.singleagent.RewardFunction;
-import burlap.oomdp.singleagent.common.NullRewardFunction;
-
-<<<<<<< HEAD
-import java.util.*;
-=======
+
 import java.util.Arrays;
 import java.util.HashMap;
 import java.util.List;
 import java.util.Map;
 
->>>>>>> 6897df58
 
 /**
  * This class is used for general purpose linear VFA. It only needs to be provided a FeatureDatabase object that will be used to store
@@ -236,75 +215,4 @@
 		return vfa;
 	}
 
-<<<<<<< HEAD
-	public static void main(String[] args) {
-
-		LunarLanderDomain lld = new LunarLanderDomain();
-		Domain domain = lld.generateDomain();
-		RewardFunction rf = new LunarLanderRF(domain);
-		TerminalFunction tf = new LunarLanderTF(domain);
-
-		State s = LunarLanderDomain.getCleanState(domain, 0);
-		LunarLanderDomain.setAgent(s, 0., 5., 0.);
-		LunarLanderDomain.setPad(s, 75., 95., 0., 10.);
-
-		int nTilings = 5;
-		CMACFeatureDatabase cmac = new CMACFeatureDatabase(nTilings,
-				CMACFeatureDatabase.TilingArrangement.RANDOMJITTER);
-		double resolution = 10.;
-
-		double angleWidth = 2 * lld.getAngmax() / resolution;
-		double xWidth = (lld.getXmax() - lld.getXmin()) / resolution;
-		double yWidth = (lld.getYmax() - lld.getYmin()) / resolution;
-		double velocityWidth = 2 * lld.getVmax() / resolution;
-
-		cmac.addSpecificationForAllTilings(LunarLanderDomain.AGENTCLASS,
-				domain.getAttribute(LunarLanderDomain.AATTNAME),
-				angleWidth);
-		cmac.addSpecificationForAllTilings(LunarLanderDomain.AGENTCLASS,
-				domain.getAttribute(LunarLanderDomain.XATTNAME),
-				xWidth);
-		cmac.addSpecificationForAllTilings(LunarLanderDomain.AGENTCLASS,
-				domain.getAttribute(LunarLanderDomain.YATTNAME),
-				yWidth);
-		cmac.addSpecificationForAllTilings(LunarLanderDomain.AGENTCLASS,
-				domain.getAttribute(LunarLanderDomain.VXATTNAME),
-				velocityWidth);
-		cmac.addSpecificationForAllTilings(LunarLanderDomain.AGENTCLASS,
-				domain.getAttribute(LunarLanderDomain.VYATTNAME),
-				velocityWidth);
-
-
-		double defaultQ = 0.5;
-		ValueFunctionApproximation vfa = cmac.generateVFA(defaultQ/nTilings);
-
-
-		Policy p = new RandomPolicy(domain);
-		int trajectories = 500;
-		List<EpisodeAnalysis> episodes = new ArrayList<EpisodeAnalysis>(trajectories);
-		for(int i = 0; i < trajectories; i++){
-			episodes.add(p.evaluateBehavior(s, new NullRewardFunction(), new NullTermination(), 2000));
-		}
-
-		List<GroundedAction> actions = Action.getAllApplicableGroundedActionsFromActionList(domain.getActions(), s);
-
-		System.out.println("timing vfa");
-		MyTimer timer = new MyTimer(true);
-		int i = 0;
-		for(EpisodeAnalysis ea : episodes){
-			System.out.println("episode: " + i);
-			for(int t = 0; t < ea.maxTimeStep(); t++){
-				List<ActionApproximationResult> res = vfa.getStateActionValues(ea.getState(t), actions);
-				vfa.getWeightGradient(res.get(0).approximationResult);
-
-			}
-			i++;
-		}
-		timer.stop();
-		System.out.println("time: " + timer.getTime());
-
-
-	}
-=======
->>>>>>> 6897df58
 }