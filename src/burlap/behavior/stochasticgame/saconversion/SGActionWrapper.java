package burlap.behavior.stochasticgame.saconversion;

import java.util.ArrayList;
import java.util.HashMap;
import java.util.List;
import java.util.Map;
import java.util.Random;

import cern.colt.Arrays;
import burlap.behavior.singleagent.Policy;
import burlap.behavior.singleagent.Policy.ActionProb;
import burlap.behavior.statehashing.StateHashFactory;
import burlap.behavior.statehashing.StateHashTuple;
import burlap.datastructures.HashedAggregator;
import burlap.domain.stochasticgames.gridgame.GridGame;
import burlap.oomdp.core.AbstractGroundedAction;
import burlap.oomdp.core.Domain;
import burlap.oomdp.core.ObjectInstance;
import burlap.oomdp.core.State;
import burlap.oomdp.core.TransitionProbability;
import burlap.oomdp.singleagent.Action;
import burlap.oomdp.singleagent.GroundedAction;
import burlap.oomdp.singleagent.SADomain;
import burlap.oomdp.stochasticgames.GroundedSingleAction;
import burlap.oomdp.stochasticgames.JointAction;
import burlap.oomdp.stochasticgames.JointActionModel;
import burlap.oomdp.stochasticgames.SGDomain;
import burlap.oomdp.stochasticgames.SingleAction;

/**
 * This method takes in an acting agent's SingleAction, the game's joint action
 * model, the agent's name and a mapping from all other agents' to their
 * policies.
 * 
 * It then creates a new TransitionProbability list that models other agents as
 * being part of the environment as opposed to a part of the joint action being
 * taken.
 * 
 * @author Betsy Hilliard (betsy@cs.brown.edu)
 *
 */

public class SGActionWrapper extends Action {

	protected SingleAction singleAction;
	protected JointActionModel jaModel;
	protected String agentName;
	protected Map<String, Policy> agentPolicyMap;
	protected StateHashFactory hashFactory;
	protected SADomain saDomain;
	protected List<SingleAction> actions;
	protected SGDomain sgDomain;

	public SGActionWrapper(SingleAction singleAction, JointActionModel jaModel,
			String agentName, Map<String, Policy> agentPolicyMap,
			SADomain saDomain, StateHashFactory hashFactory,
			List<SingleAction> actions) {
		super(singleAction.actionName, saDomain, singleAction.parameterTypes);
		this.saDomain = saDomain;
		this.singleAction = singleAction;
		this.jaModel = jaModel;
		this.agentName = agentName;
		this.agentPolicyMap = agentPolicyMap;
		this.hashFactory = hashFactory;
		this.actions = actions;

	}

	public SGActionWrapper(String name, Domain domain, String parameterClasses) {
		super(name, domain, parameterClasses);
		// TODO Auto-generated constructor stub
	}

	public SGActionWrapper(String name, Domain domain, String[] parameterClasses) {
		super(name, domain, parameterClasses);
		// TODO Auto-generated constructor stub
	}

	public SGActionWrapper(String name, Domain domain,
			String[] parameterClasses, String[] parameterOrderGroups) {
		super(name, domain, parameterClasses, parameterOrderGroups);
		// TODO Auto-generated constructor stub
	}

	public SGActionWrapper(SingleAction a, JointActionModel jaModel2,
			String agentName2, Map<String, Policy> otherAgentPolicies,
			SADomain newDomain, StateHashFactory hashFactory2,
			List<SingleAction> actions2, SGDomain sgDomain) {

		this(a, jaModel2, agentName2, otherAgentPolicies, newDomain,
				hashFactory2, actions2);
		this.sgDomain = sgDomain;
	}

	/**
	 * Returns true if this action can be applied in this specified state with
	 * the specified parameters. Default behavior is that an action can be
	 * applied in any state, but the {@link #applicableInState(State, String [])}
	 * method will need to be override if this is not the case.
	 * 
	 * @param s
	 *            the state in which to check if this action can be applied
	 * @param params
	 *            a comma delineated String specifying the action object
	 *            parameters
	 * @return true if this action can be applied in this specified state with
	 *         the specified parameters; false otherwise.
	 */

	public boolean applicableInState(State s, String[] params) {
		// this method should simply return the result of the input singleAction
		// isApplicableInState method
		return singleAction.isApplicableInState(s, agentName, params);
	}

	@Override
	public List<TransitionProbability> getTransitions(State s, String[] params) {

		/*
<<<<<<< HEAD
		 * In the getTransitions method you want to marginalize over all possible joint actions. 
		 * The acting agent's action is simply defined by this Action's input SingleAction and the
		 *  parameters passed to getTransitions. 
		 *  The rest of the agent's actions get derived from
		 *  their corresponding policy object. However, policies may be stochastic so you need to 
		 *  consider the action selection probabilities and you need to consider all combinatorial 
		 *  selections by other agents. 
		 *  
		 *  You can get action selection probabilities for each non-zero 
		 *  probable action for an agent from the policy object with the method: 
		 *  
		 * getActionDistributionForState(State s). 
=======
		 * In the getTransitions method you want to marginalize over all
		 * possible joint actions. The acting agent's action is simply defined
		 * by this Action's input SingleAction and the parameters passed to
		 * getTransitions. The rest of the agent's actions get derived from
		 * their corresponding policy object. However, policies may be
		 * stochastic so you need to consider the action selection probabilities
		 * and you need to consider all combinatorial selections by other
		 * agents.
		 * 
		 * You can get action selection probabilities for each non-zero probable
		 * action for an agent from the policy object with the method:
		 * 
		 * getActionDistributionForState(State s).
>>>>>>> cb172254
		 * 
		 * You should assume (and type cast) the output to be
		 * GroundedSingleAction. Given one combination of GroundedSingleAction
		 * selections for each agent, you can then construct a joint action for
		 * it. You can create an empty joint action as follows
		 * 
		 * JointAction ja = new JointAction();
		 * 
		 * Add to the joint action the grounded version of the acting agent's
		 * corresponding SingleAction and parameters:
		 * 
		 * ja.addAction(new GroundedSingleAction(agentName, singleAction,
		 * params));
		 * 
<<<<<<< HEAD
		 * For each GroundedSingleAction for a single combination of the other agents' actions, add those in similar ways.
		 * Once you have a JointAction object, you can use the JointActionModel to determine the outcome states with its method:
=======
		 * For each GroundedSingleAction for a single combination of the other
		 * agents' actions, add those in similar ways. Once you have a
		 * JointAction object, you can use the JointActionModel to determine the
		 * outcome states with its method:
>>>>>>> cb172254
		 * 
		 * transitionProbsFor(State s, JointAction ja)
		 * 
		 * Combine its outcome state probabilities with the probability of that
		 * joint action being selected. After marginalizing over all joint
		 * actions, you now have your final set of outcome states and their
		 * probabilities which can be returned.
		 */

		// this is the data structure we will use to create a new
		// TransitionProbability list
		// the state is the next state, given that action (and all possible
		// other agent actions)
		HashedAggregator<StateHashTuple> transProbsToNextStates = new HashedAggregator<StateHashTuple>();

		// this map is from agent names to their policy at the given state
		Map<String, List<ActionProb>> mapOfActionProbs = new HashMap<String, List<ActionProb>>();

		// this is used to map a counter to the agent name
		Map<Integer, String> mapping = new HashMap<Integer, String>();
		List<ActionProb> actionProbs = new ArrayList<ActionProb>();
		int i = 0;
		if (agentPolicyMap == null) {
			// create the map from all agents to policy at this state

			// for all actions create uniform
			List<GroundedSingleAction> gsas = singleAction
					.getAllGroundedActionsFor(s, agentName);

			for (GroundedSingleAction gsa : gsas) {
				actionProbs.add(new ActionProb(gsa, 1.0 / gsas.size()));
			}
			mapOfActionProbs.put(agentName, actionProbs);
			mapping.put(i, agentName);
			i = i + 1;

		} else {

			// create the map from all agents to policy at this state

			for (String agent : agentPolicyMap.keySet()) {
				actionProbs = agentPolicyMap.get(agent)
						.getActionDistributionForState(s);
				mapOfActionProbs.put(agent, actionProbs);
				mapping.put(i, agent);
				i = i + 1;
			}
		}

		// add the non-normalized probability of all next states for all
		// combinations of other agent actions
		transProbsToNextStates = addAllCombinations(s, mapOfActionProbs,
				mapping, params);
		// System.out.println("TransProbsSize: "+transProbsToNextStates.size());

		double total = 0.0;
		// sum over all next states so me can normalize
		for (Map.Entry<StateHashTuple, Double> e : transProbsToNextStates
				.entrySet()) {

			double val = e.getValue();
			// printTheState(e.getKey().s);
			// System.out.println("VAL: "+val);
			total += val;
		}

		// System.out.println("Total: "+total);
		// normalize and add to new List<TransitionProbability>

		List<TransitionProbability> newTPs = new ArrayList<TransitionProbability>();

		for (Map.Entry<StateHashTuple, Double> e : transProbsToNextStates
				.entrySet()) {
			TransitionProbability newTP = new TransitionProbability(
					e.getKey().s, e.getValue() / total);
			newTPs.add(newTP);
		}

		return newTPs;
	}

	/**
	 * addAllCombinations loops over all sets of other agent actions and
	 * calculates the probability of all other agents taking that action and
	 * ending up in each next state
	 */
	private HashedAggregator<StateHashTuple> addAllCombinations(State s,
			Map<String, List<ActionProb>> lists, Map<Integer, String> mapping,
			String[] params) {
		// this array just tracks where we are in each list of actions for each
		// other agent

		int[] counters = new int[lists.size()];

		//
		// Map<State,Double> probOfNextStates = new HashMap<State,Double>();
		HashedAggregator<StateHashTuple> probOfNextStates = new HashedAggregator<StateHashTuple>(
				0.0);

		do {
			// the transition probabilities for this set of other agent actions
			// to all next states
			List<TransitionProbability> transProbs = getNextStatesTransitionProbabilities(
					s, counters, mapping, lists, params);
			// System.out.println("TransProbs Size: "+transProbs.size());
			// multiply
			for (TransitionProbability tp : transProbs) {
				// System.out.println("Num states found: "+probOfNextStates.keySet().size());

				probOfNextStates.add(hashFactory.hashState(tp.s), tp.p);

			}
			// System.out.println("Incrementing: "+Arrays.toString(counters));
			// System.out.println("probOfNextStates size: "+probOfNextStates.size());
		} while (increment(counters, mapping, lists));

		return probOfNextStates;
	}

	/**
	 * this increments the counters so that we go through all other agent
	 * actions
	 * 
	 * @param counters
	 * @param mapping
	 * @param sets
	 * @return
	 */
	private static boolean increment(int[] counters,
			Map<Integer, String> mapping, Map<String, List<ActionProb>> sets) {
		for (int i = counters.length - 1; i >= 0; i--) {
			if (counters[i] < sets.get(mapping.get(i)).size() - 1) {
				counters[i]++;
				return true;
			} else {
				counters[i] = 0;
			}
		}
		return false;
	}

	/**
	 * 
	 * @param state
	 * @param counters
	 * @param mapping
	 * @param sets
	 * @param params
	 * @return
	 */
	private List<TransitionProbability> getNextStatesTransitionProbabilities(
			State state, int[] counters, Map<Integer, String> mapping,
			Map<String, List<ActionProb>> sets, String[] params) {

		// we are going to create a fake joint action for a set of other agent
		// actions
		JointAction ja = new JointAction();

		// add the action agent's action
		ja.addAction(new GroundedSingleAction(agentName, singleAction, params));

		// create and calculate the probability of this joint action
		double probOfJA = 1.0;
		for (int i = 0; i < counters.length; i++) {
			String otherAgentName = mapping.get(i);
			int actionNum = counters[i];
			// System.out.println("ActionNum: "+actionNum);
			// Add to the joint action the grounded version of the acting
			// agent's corresponding SingleAction and parameters:
			// TODO: fix this. it's right somewhere

			AbstractGroundedAction aga = sets.get(otherAgentName)
					.get(actionNum).ga; // this is a GroundedAction
			// temp.actionName();
			// saDomain.getAction(temp.actionName());
			
			GroundedSingleAction gsa = new GroundedSingleAction(otherAgentName,
					this.sgDomain.getSingleAction(aga.actionName()), aga.params);

			ja.addAction(gsa);

			// Random rand = new Random();
			// List<GroundedSingleAction> otherAgentsActions = new
			// ArrayList<GroundedSingleAction>();
			// for (SingleAction sa : actions) {
			// if (sa.actionName == aga.actionName()) {
			// otherAgentsActions = sa.getAllGroundedActionsFor(state,
			// otherAgentName);
			// }
			// }
			//
			// ja.addAction(otherAgentsActions.get(rand.nextInt(otherAgentsActions
			// .size())));

			// System.out.println("JA: "+ja);
			// multiply in the prob of this action from the other agents'
			// policies
			probOfJA = probOfJA
					* agentPolicyMap.get(otherAgentName).getProbOfAction(state,
							aga);
		}
		// these are the probabilities of going to each possible next state
		List<TransitionProbability> transProbs = jaModel.transitionProbsFor(
				state, ja);
		// System.out.println("Size before mult: "+transProbs.size());
		// then multiply by the prob of taking that joint action
		List<TransitionProbability> newTransProbs = new ArrayList<TransitionProbability>();
		for (TransitionProbability tp : transProbs) {
			TransitionProbability newTP = new TransitionProbability(tp.s, tp.p
					* probOfJA);
			newTransProbs.add(newTP);
		}

		// return the next states
		return newTransProbs;
	}

	/**
	 * performActionHelper gets the TransitionProbability list and samples from
	 * the next states based on the dynamics
	 */
	@Override
	protected State performActionHelper(State s, String[] params) {
		List<TransitionProbability> transitions = getTransitions(s, params);
		// TODO: Should this sample from the distribution or uniformly??????
		Random rand = new Random();
		double val = rand.nextDouble();

		double total = transitions.get(0).p;
		int i = 0;
		while (total < val) {
			i++;
			total += transitions.get(i).p;
		}
		return transitions.get(i).s;

	}

	public void printTheState(State s) {
		List<ObjectInstance> agentLocals = s
				.getObjectsOfClass(GridGame.CLASSAGENT);
		for (ObjectInstance oi : agentLocals) {
			System.out.println("Agent: " + oi.getName() + " X: "
					+ oi.getIntValForAttribute(GridGame.ATTX) + " Y: "
					+ oi.getIntValForAttribute(GridGame.ATTY));
		}
	}

}<|MERGE_RESOLUTION|>--- conflicted
+++ resolved
@@ -117,20 +117,6 @@
 	public List<TransitionProbability> getTransitions(State s, String[] params) {
 
 		/*
-<<<<<<< HEAD
-		 * In the getTransitions method you want to marginalize over all possible joint actions. 
-		 * The acting agent's action is simply defined by this Action's input SingleAction and the
-		 *  parameters passed to getTransitions. 
-		 *  The rest of the agent's actions get derived from
-		 *  their corresponding policy object. However, policies may be stochastic so you need to 
-		 *  consider the action selection probabilities and you need to consider all combinatorial 
-		 *  selections by other agents. 
-		 *  
-		 *  You can get action selection probabilities for each non-zero 
-		 *  probable action for an agent from the policy object with the method: 
-		 *  
-		 * getActionDistributionForState(State s). 
-=======
 		 * In the getTransitions method you want to marginalize over all
 		 * possible joint actions. The acting agent's action is simply defined
 		 * by this Action's input SingleAction and the parameters passed to
@@ -144,7 +130,6 @@
 		 * action for an agent from the policy object with the method:
 		 * 
 		 * getActionDistributionForState(State s).
->>>>>>> cb172254
 		 * 
 		 * You should assume (and type cast) the output to be
 		 * GroundedSingleAction. Given one combination of GroundedSingleAction
@@ -159,15 +144,10 @@
 		 * ja.addAction(new GroundedSingleAction(agentName, singleAction,
 		 * params));
 		 * 
-<<<<<<< HEAD
-		 * For each GroundedSingleAction for a single combination of the other agents' actions, add those in similar ways.
-		 * Once you have a JointAction object, you can use the JointActionModel to determine the outcome states with its method:
-=======
 		 * For each GroundedSingleAction for a single combination of the other
 		 * agents' actions, add those in similar ways. Once you have a
 		 * JointAction object, you can use the JointActionModel to determine the
 		 * outcome states with its method:
->>>>>>> cb172254
 		 * 
 		 * transitionProbsFor(State s, JointAction ja)
 		 * 
