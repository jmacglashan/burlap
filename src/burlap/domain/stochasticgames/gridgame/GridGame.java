--- conflicted
+++ resolved
@@ -9,15 +9,16 @@
 import burlap.oomdp.core.Domain;
 import burlap.oomdp.core.GroundedProp;
 import burlap.oomdp.core.ObjectClass;
-import burlap.oomdp.core.objects.ObjectInstance;
 import burlap.oomdp.core.PropositionalFunction;
-import burlap.oomdp.core.states.State;
 import burlap.oomdp.core.TerminalFunction;
 import burlap.oomdp.core.objects.MutableObjectInstance;
+import burlap.oomdp.core.objects.ObjectInstance;
 import burlap.oomdp.core.states.MutableState;
-import burlap.oomdp.stochasticgames.SGAgentType;
+import burlap.oomdp.core.states.State;
 import burlap.oomdp.stochasticgames.JointAction;
 import burlap.oomdp.stochasticgames.JointReward;
+import burlap.oomdp.stochasticgames.SGAgent;
+import burlap.oomdp.stochasticgames.SGAgentType;
 import burlap.oomdp.stochasticgames.SGDomain;
 import burlap.oomdp.stochasticgames.agentactions.SimpleSGAgentAction;
 import burlap.oomdp.stochasticgames.explorers.SGVisualExplorer;
@@ -331,6 +332,14 @@
 	@Override
 	public Domain generateDomain() {
 		
+		SGDomain domain = (SGDomain)generateDomainWithoutNoops();
+		new SimpleSGAgentAction(domain, ACTIONNOOP);
+		return domain;
+	}
+
+	
+	public Domain generateDomainWithoutNoops() {
+		
 		SGDomain domain = new SGDomain();
 		
 		
@@ -387,77 +396,6 @@
 		new SimpleSGAgentAction(domain, ACTIONSOUTH);
 		new SimpleSGAgentAction(domain, ACTIONEAST);
 		new SimpleSGAgentAction(domain, ACTIONWEST);
-		new SimpleSGAgentAction(domain, ACTIONNOOP);
-		
-		
-		new AgentInUGoal(PFINUGOAL, domain);
-		new AgentInPGoal(PFINPGOAL, domain);
-
-		domain.setJointActionModel(new GridGameStandardMechanics(domain, this.semiWallProb));
-		
-		return domain;
-	}
-
-	
-	public Domain generateDomainWithoutNoops() {
-		
-		SGDomain domain = new SGDomain();
-		
-		
-		Attribute xatt = new Attribute(domain, ATTX, Attribute.AttributeType.DISC);
-		xatt.setDiscValuesForRange(0, maxDim, 1);
-		
-		Attribute yatt = new Attribute(domain, ATTY, Attribute.AttributeType.DISC);
-		yatt.setDiscValuesForRange(0, maxDim, 1);
-		
-		Attribute e1att = new Attribute(domain, ATTE1, Attribute.AttributeType.DISC);
-		e1att.setDiscValuesForRange(0, maxDim, 1);
-		
-		Attribute e2att = new Attribute(domain, ATTE2, Attribute.AttributeType.DISC);
-		e2att.setDiscValuesForRange(0, maxDim, 1);
-		
-		Attribute patt = new Attribute(domain, ATTP, Attribute.AttributeType.DISC);
-		patt.setDiscValuesForRange(0, maxDim, 1);
-		
-		Attribute pnatt = new Attribute(domain, ATTPN, Attribute.AttributeType.DISC);
-		pnatt.setDiscValuesForRange(0, maxPlyrs, 1);
-		
-		Attribute gtatt = new Attribute(domain, ATTGT, Attribute.AttributeType.DISC);
-		gtatt.setDiscValuesForRange(0, maxGT, 1);
-		
-		Attribute wtatt = new Attribute(domain, ATTWT, Attribute.AttributeType.DISC);
-		wtatt.setDiscValuesForRange(0, maxWT, 1);
-		
-		
-		
-		ObjectClass agentClass = new ObjectClass(domain, CLASSAGENT);
-		agentClass.addAttribute(xatt);
-		agentClass.addAttribute(yatt);
-		agentClass.addAttribute(pnatt);
-		
-		ObjectClass goalClass = new ObjectClass(domain, CLASSGOAL);
-		goalClass.addAttribute(xatt);
-		goalClass.addAttribute(yatt);
-		goalClass.addAttribute(gtatt);
-		
-		ObjectClass horWall = new ObjectClass(domain, CLASSDIMHWALL);
-		horWall.addAttribute(e1att);
-		horWall.addAttribute(e2att);
-		horWall.addAttribute(patt);
-		horWall.addAttribute(wtatt);
-		
-		ObjectClass vertWall = new ObjectClass(domain, CLASSDIMVWALL);
-		vertWall.addAttribute(e1att);
-		vertWall.addAttribute(e2att);
-		vertWall.addAttribute(patt);
-		vertWall.addAttribute(wtatt);
-		
-		
-		new UniversalSingleAction(domain, ACTIONNORTH);
-		new UniversalSingleAction(domain, ACTIONSOUTH);
-		new UniversalSingleAction(domain, ACTIONEAST);
-		new UniversalSingleAction(domain, ACTIONWEST);
-		
 		
 		
 		new AgentInUGoal(PFINUGOAL, domain);
@@ -482,15 +420,11 @@
 	 * @return A state with the specified number of objects
 	 */
 	public static State getCleanState(Domain d, int na, int ng, int nhw, int nvw, int width, int height){
-<<<<<<< HEAD
 		
 		State s = new MutableState();
-=======
 		if (nhw < 2 || nvw < 2) {
 			throw new RuntimeException("There must be at least two horizontal walls and two vertical walls");
 		}
-		State s = new State();
->>>>>>> 1f170228
 		addNObjects(d, s, CLASSGOAL, ng);
 		addNObjects(d, s, CLASSAGENT, na);
 		addNObjects(d, s, CLASSDIMHWALL, nhw);
@@ -501,8 +435,6 @@
 		
 		return s;
 	}
-<<<<<<< HEAD
-
 
 	/**
 	 * Returns the initial state for a simple game in which both players can win without interfering with one another.
@@ -520,7 +452,6 @@
 
 		return s;
 	}
-=======
 	
 	/**
 	 * Returns a state with with the specified number of objects for each object class and with the specified boundary of
@@ -536,14 +467,14 @@
 	 * @param height the height of the playing area
 	 * @return A state with the specified number of objects
 	 */
-	public static State getCleanState(Domain d, List<Agent> agents, int na, int ng, int nhw, int nvw, int width, int height) {
+	public static State getCleanState(Domain d, List<SGAgent> agents, int na, int ng, int nhw, int nvw, int width, int height) {
 		if (nhw < 2 || nvw < 2) {
 			throw new RuntimeException("There must be at least two horizontal walls and two vertical walls");
 		}
 		if (na < agents.size()) {
 			throw new RuntimeException("The number of agents must be at least the size of the agents collection");
 		}
-		State s = new State();
+		State s = new MutableState();
 		addNObjects(d, s, CLASSGOAL, ng);
 		addAgents(d, s, CLASSAGENT, agents, na);
 		addNObjects(d, s, CLASSDIMHWALL, nhw);
@@ -554,8 +485,6 @@
 		
 		return s;
 	}
-	
->>>>>>> 1f170228
 	
 	
 	/**
@@ -674,13 +603,13 @@
 	 * @param className the name of the object class for which to create object instances
 	 * @param agents the list of agents which are to be added
 	 */
-	protected static void addAgents(Domain d, State s, String className, List<Agent> agents, int numAgents){
-		for (Agent agent : agents) {
-			ObjectInstance o = new ObjectInstance(d.getObjectClass(className), agent.getAgentName());
+	protected static void addAgents(Domain d, State s, String className, List<SGAgent> agents, int numAgents){
+		for (SGAgent agent : agents) {
+			ObjectInstance o = new MutableObjectInstance(d.getObjectClass(className), agent.getAgentName());
 			s.addObject(o);
 		}
 		for (int i = agents.size(); i < numAgents; i++) {
-			ObjectInstance o = new ObjectInstance(d.getObjectClass(className), className + i);
+			ObjectInstance o = new MutableObjectInstance(d.getObjectClass(className), className + i);
 			s.addObject(o);
 		}
 	}
