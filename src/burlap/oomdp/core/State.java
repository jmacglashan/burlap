package burlap.oomdp.core;

import java.util.*;

import burlap.oomdp.singleagent.Action;
import burlap.oomdp.singleagent.GroundedAction;


/**
 * State objects are a collection of Object Instances.
 * @author James MacGlashan
 *
 */
public interface State {

	
	/**
	 * Returns a copy of this state, if mutable the copy should be deep.
	 * @return a copy of this state.
	 */
	State copy();
	
	/**
	 * Performs a semi-deep copy of the state in which only the objects with the names in deepCopyObjectNames are deep copied and the rest of the
	 * objects are shallowed copied.
	 * @param deepCopyObjectNames the names of the objects to be deep copied.
	 * @return a new state that is a mix of a shallow and deep copy of this state.
	 */
	State semiDeepCopy(String...deepCopyObjectNames);
	
	
	/**
	 * Performs a semi-deep copy of the state in which only the objects in deepCopyObjects are deep copied and the rest of the
	 * objects are shallowed copied.
	 * @param deepCopyObjects the objects to be deep copied
	 * @return a new state that is a mix of a shallow and deep copy of this state.
	 */
	State semiDeepCopy(ObjectInstance...deepCopyObjects);
	
	
	/**
	 * Performs a semi-deep copy of the state in which only the objects in deepCopyObjects are deep copied and the rest of the
	 * objects are shallowed copied.
	 * @param deepCopyObjects the objects to be deep copied
	 * @return a new state that is a mix of a shallow and deep copy of this state.
	 */
	State semiDeepCopy(Set<ObjectInstance> deepCopyObjects);
	
	/**
	 * Adds object instance o to this state.
	 * @param o the object instance to be added to this state.
	 * @return the modified state
	 */
	State addObject(ObjectInstance o);
	
	/**
	 * Adds the collection of objects to the state
	 * @param objects
	 * @return the modified state
	 */
	State addAllObjects(Collection<ObjectInstance> objects);
	/**
	 * Removes the object instance with the name oname from this state.
	 * @param oname the name of the object instance to remove.
	 * @return the modified state
	 */
	State removeObject(String oname);
	
	
	/**
	 * Removes the object instance o from this state.
	 * @param o the object instance to remove from this state.
	 * @return the modified state
	 */
	State removeObject(ObjectInstance o);
	
	/**
	 * Removes the collection of objects from the state
	 * @param objects
	 * @return the modified state
	 */
	State removeAllObjects(Collection<ObjectInstance> objects);
	/**
	 * Renames the identifier for the object instance currently named originalName with the name newName.
	 * @param originalName the original name of the object instance to be renamed in this state
	 * @param newName the new name of the object instance
	 * @return the modified state
	 */
	State renameObject(String originalName, String newName);
	
	/**
	 * Renames the identifier for object instance o in this state to newName.
	 * @param o the object instance to rename in this state
	 * @param newName the new name of the object instance
	 * @return the modified state
	 */
	State renameObject(ObjectInstance o, String newName);
	
	
	/**
	 * This method computes a matching from objects in the receiver to value-identical objects in the parameter state so. The matching
	 * is returned as a map from the object names in the receiving state to the matched objects in state so. If
	 * enforceStateExactness is set to true, then the returned matching will be an empty map if the two states
	 * are not OO-MDP-wise identical (i.e., if there is a not a bijection
	 *  between value-identical objects of the two states). If enforceExactness is false and the states are not identical,
	 *  the the method will return the largest matching between objects that can be made.
	 * @param so the state to whose objects the receiving state's objects should be matched
	 * @param enforceStateExactness whether to require that states are identical to return a matching
	 * @return a matching from this receiving state's objects to objects in so that have identical values. 
	 */
<<<<<<< HEAD
	Map <String, String> getObjectMatchingTo(State so, boolean enforceStateExactness);
=======
	public Map <String, String> getObjectMatchingTo(State so, boolean enforceStateExactness){
		
		Map <String, String> matching = new HashMap<String, String>();
		
		if(this.numTotalObjets() != so.numTotalObjets() && enforceStateExactness){
			return new HashMap<String, String>(); //states are not equal and therefore cannot be matched
		}
		
		Set<String> matchedObs = new HashSet<String>();
		
		for(List <ObjectInstance> objects : objectIndexByTrueClass.values()){
			
			String oclass = objects.get(0).getTrueClassName();
			List <ObjectInstance> oobjects = so.getObjectsOfClass(oclass);
			if(objects.size() != oobjects.size() && enforceStateExactness){
				return new HashMap<String, String>(); //states are not equal and therefore cannot be matched
			}
			
			for(ObjectInstance o : objects){
				boolean foundMatch = false;
				for(ObjectInstance oo : oobjects){
					if(matchedObs.contains(oo.getName())){
						continue; //already matched this one; check another
					}
					if(o.valueEquals(oo)){
						foundMatch = true;
						matchedObs.add(oo.getName());
						matching.put(o.getName(), oo.getName());
						break;
					}
				}
				if(!foundMatch && enforceStateExactness){
					return new HashMap<String, String>(); //states are not equal and therefore cannot be matched
				}
			}
			
		}
		
		return matching;
	}
	
	
	
	
	@Override
	public boolean equals(Object other){
	
		if(this == other){
			return true;
		}
		
		if(!(other instanceof State)){
			return false;
		}
		
		State so = (State)other;
		
		if(this.numTotalObjets() != so.numTotalObjets()){
			return false;
		}
		
		Set<String> matchedObjects = new HashSet<String>();
		for(List <ObjectInstance> objects : objectIndexByTrueClass.values()){
			
			String oclass = objects.get(0).getTrueClassName();
			List <ObjectInstance> oobjects = so.getObjectsOfClass(oclass);
			if(objects.size() != oobjects.size()){
				return false;
			}
			
			for(ObjectInstance o : objects){
				boolean foundMatch = false;
				for(ObjectInstance oo : oobjects){
					String ooname = oo.getName();
					if(matchedObjects.contains(ooname)){
						continue;
					}
					if(o.valueEquals(oo)){
						foundMatch = true;
						matchedObjects.add(ooname);
						break;
					}
				}
				if(!foundMatch){
					return false;
				}
			}
			
		}
		
		
		return true;
	}
>>>>>>> 1fa08667
	
	/**
	 * Define what equals means for two states
	 * @param other
	 * @return Whether the states are 'equal'
	 */
	boolean equals(Object other);
	
	/**
	 * Returns the number of observable and hidden object instances in this state.
	 * @return the number of observable and hidden object instances in this state.
	 */
	int numTotalObjects();
	
	/**
	 * Returns the number of observable object instances in this state.
	 * @return the number of observable object instances in this state.
	 */
	int numObservableObjects();
	
	/**
	 * Returns the number of hidden object instances in this state.
	 * @return the number of hideen object instances in this state.
	 */
	int numHiddenObjects();
	
	
	/**
	 * Returns the object in this state with the name oname
	 * @param oname the name of the object instance to return
	 * @return the object instance with the name oname or null if there is no object in this state named oname
	 */
	ObjectInstance getObject(String oname);
	
	/**
	 * Returns the list of observable object instances in this state.
	 * @return the list of observable object instances in this state.
	 */
	List <ObjectInstance> getObservableObjects();
	
	
	/**
	 * Returns the list of hidden object instances in this state.
	 * @return the list of hidden object instances in this state.
	 */
	List <ObjectInstance> getHiddenObjects();
	
	
	/**
	 * Returns the list of observable and hidden object instances in this state.
	 * @return the list of observable and hidden object instances in this state.
	 */
	List <ObjectInstance> getAllObjects();
	
	
	/**
	 * Returns all objects that belong to the object class named oclass
	 * @param oclass the name of the object class for which objects should be returned
	 * @return all objects that belong to the object class named oclass
	 */
	List <ObjectInstance> getObjectsOfClass(String oclass);
	
	
	/**
	 * Returns the first indexed object of the object class named oclass
	 * @param oclass the name of the object class for which the first indexed object should be returned.
	 * @return the first indexed object of the object class named oclass
	 */
	ObjectInstance getFirstObjectOfClass(String oclass);
	
	/**
	 * Returns a set of of the object class names for all object classes that have instantiated objects in this state.
	 * @return a set of of the object class names for all object classes that have instantiated objects in this state.
	 */
	Set <String> getObjectClassesPresent();
	
	
	/**
	 * Returns a list of list of object instances, grouped by object class
	 * @return a list of list of object instances, grouped by object class
	 */
	List <List <ObjectInstance>> getAllObjectsByTrueClass();
	
	
	/**
	 * Returns a string representation of this state using only observable object instances.
	 * @return a string representation of this state using only observable object instances.
	 */
	String getStateDescription();

	/**
	 * Returns a string representation of this state using observable and hidden object instances.
	 * @return a string representation of this state using observable and hidden object instances.
	 */
	public String getCompleteStateDescription();


	/**
	 * Returns a mapping from object instance names to the list of attributes names that have unset values.
	 * @return a mapping from object instance names to the list of attributes names that have unset values.
	 */
	Map<String, List<String>> getAllUnsetAttributes();
	

	/**
	 * Returns a string description of the state with unset attribute values listed as null.
	 * @return a string description of the state with unset attribute values listed as null.
	 */
	String getCompleteStateDescriptionWithUnsetAttributesAsNull();
	
	
	/**
	 * Given an array of parameter object classes and an array of their corresponding parameter order groups,
	 * returns all possible object instance bindings to the parameters, excluding bindings that are equivalent due
	 * to the parameter order grouping.
	 * @param paramClasses the name of object classes to which the bound object instances must belong
	 * @param paramOrderGroups the parameter order group names.
	 * @return A list of all possible object instance bindings for the parameters, were a binding is represented by a list of object instance names
	 */
	List <List <String>> getPossibleBindingsGivenParamOrderGroups(String [] paramClasses, String [] paramOrderGroups);

	
		
}<|MERGE_RESOLUTION|>--- conflicted
+++ resolved
@@ -108,103 +108,8 @@
 	 * @param enforceStateExactness whether to require that states are identical to return a matching
 	 * @return a matching from this receiving state's objects to objects in so that have identical values. 
 	 */
-<<<<<<< HEAD
 	Map <String, String> getObjectMatchingTo(State so, boolean enforceStateExactness);
-=======
-	public Map <String, String> getObjectMatchingTo(State so, boolean enforceStateExactness){
-		
-		Map <String, String> matching = new HashMap<String, String>();
-		
-		if(this.numTotalObjets() != so.numTotalObjets() && enforceStateExactness){
-			return new HashMap<String, String>(); //states are not equal and therefore cannot be matched
-		}
-		
-		Set<String> matchedObs = new HashSet<String>();
-		
-		for(List <ObjectInstance> objects : objectIndexByTrueClass.values()){
-			
-			String oclass = objects.get(0).getTrueClassName();
-			List <ObjectInstance> oobjects = so.getObjectsOfClass(oclass);
-			if(objects.size() != oobjects.size() && enforceStateExactness){
-				return new HashMap<String, String>(); //states are not equal and therefore cannot be matched
-			}
-			
-			for(ObjectInstance o : objects){
-				boolean foundMatch = false;
-				for(ObjectInstance oo : oobjects){
-					if(matchedObs.contains(oo.getName())){
-						continue; //already matched this one; check another
-					}
-					if(o.valueEquals(oo)){
-						foundMatch = true;
-						matchedObs.add(oo.getName());
-						matching.put(o.getName(), oo.getName());
-						break;
-					}
-				}
-				if(!foundMatch && enforceStateExactness){
-					return new HashMap<String, String>(); //states are not equal and therefore cannot be matched
-				}
-			}
-			
-		}
-		
-		return matching;
-	}
-	
-	
-	
-	
-	@Override
-	public boolean equals(Object other){
-	
-		if(this == other){
-			return true;
-		}
-		
-		if(!(other instanceof State)){
-			return false;
-		}
-		
-		State so = (State)other;
-		
-		if(this.numTotalObjets() != so.numTotalObjets()){
-			return false;
-		}
-		
-		Set<String> matchedObjects = new HashSet<String>();
-		for(List <ObjectInstance> objects : objectIndexByTrueClass.values()){
-			
-			String oclass = objects.get(0).getTrueClassName();
-			List <ObjectInstance> oobjects = so.getObjectsOfClass(oclass);
-			if(objects.size() != oobjects.size()){
-				return false;
-			}
-			
-			for(ObjectInstance o : objects){
-				boolean foundMatch = false;
-				for(ObjectInstance oo : oobjects){
-					String ooname = oo.getName();
-					if(matchedObjects.contains(ooname)){
-						continue;
-					}
-					if(o.valueEquals(oo)){
-						foundMatch = true;
-						matchedObjects.add(ooname);
-						break;
-					}
-				}
-				if(!foundMatch){
-					return false;
-				}
-			}
-			
-		}
-		
-		
-		return true;
-	}
->>>>>>> 1fa08667
+
 	
 	/**
 	 * Define what equals means for two states
